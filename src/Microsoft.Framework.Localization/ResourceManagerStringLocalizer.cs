﻿// Copyright (c) .NET Foundation. All rights reserved. 
// Licensed under the Apache License, Version 2.0. See License.txt in the project root for license information. 

using System;
using System.Collections;
using System.Collections.Concurrent;
using System.Collections.Generic;
using System.Globalization;
using System.Reflection;
using System.Resources;
using Microsoft.Framework.Internal;
using Microsoft.Framework.Localization.Internal;

namespace Microsoft.Framework.Localization
{
    /// <summary>
    /// An <see cref="IStringLocalizer"/> that uses the <see cref="System.Resources.ResourceManager"/> and
    /// <see cref="System.Resources.ResourceReader"/> to provide localized strings.
    /// </summary>
    public class ResourceManagerStringLocalizer : IStringLocalizer
    {
        private static readonly ConcurrentDictionary<string, IList<string>> _resourceNamesCache =
            new ConcurrentDictionary<string, IList<string>>();

        private readonly ConcurrentDictionary<string, object> _missingManifestCache =
            new ConcurrentDictionary<string, object>();

        private readonly ResourceManager _resourceManager;
        private readonly AssemblyWrapper _resourceAssemblyWrapper;
        private readonly string _resourceBaseName;

        /// <summary>
        /// Creates a new <see cref="ResourceManagerStringLocalizer"/>.
        /// </summary>
        /// <param name="resourceManager">The <see cref="System.Resources.ResourceManager"/> to read strings from.</param>
        /// <param name="resourceAssembly">The <see cref="Assembly"/> that contains the strings as embedded resources.</param>
        /// <param name="baseName">The base name of the embedded resource in the <see cref="Assembly"/> that contains the strings.</param>
        public ResourceManagerStringLocalizer(
            [NotNull] ResourceManager resourceManager,
            [NotNull] Assembly resourceAssembly,
            [NotNull] string baseName)
            : this(resourceManager, new AssemblyWrapper(resourceAssembly), baseName)
        {
            
        }

        /// <summary>
        /// Intended for testing purposes only.
        /// </summary>
        public ResourceManagerStringLocalizer(
            [NotNull] ResourceManager resourceManager,
            [NotNull] AssemblyWrapper resourceAssemblyWrapper,
            [NotNull] string baseName)
        {
            _resourceAssemblyWrapper = resourceAssemblyWrapper;
            _resourceManager = resourceManager;
            _resourceBaseName = baseName;
        }

        /// <inheritdoc />
        public virtual LocalizedString this[[NotNull] string name]
        {
            get
            {
                var value = GetStringSafely(name, null);
                return new LocalizedString(name, value ?? name, resourceNotFound: value == null);
            }
        }

        /// <inheritdoc />
        public virtual LocalizedString this[[NotNull] string name, params object[] arguments]
        {
            get
            {
                var format = GetStringSafely(name, null);
                var value = string.Format(format ?? name, arguments);
                return new LocalizedString(name, value, resourceNotFound: format == null);
            }
        }

        /// <summary>
        /// Creates a new <see cref="ResourceManagerStringLocalizer"/> for a specific <see cref="CultureInfo"/>.
        /// </summary>
        /// <param name="culture">The <see cref="CultureInfo"/> to use.</param>
        /// <returns>A culture-specific <see cref="ResourceManagerStringLocalizer"/>.</returns>
        public IStringLocalizer WithCulture(CultureInfo culture)
        {
            return culture == null
                ? new ResourceManagerStringLocalizer(_resourceManager, _resourceAssemblyWrapper, _resourceBaseName)
                : new ResourceManagerWithCultureStringLocalizer(_resourceManager,
                    _resourceAssemblyWrapper,
                    _resourceBaseName,
                    culture);
        }

        /// <summary>
        /// Gets a resource string from the <see cref="_resourceManager"/> and returns <c>null</c> instead of
        /// throwing exceptions if a match isn't found.
        /// </summary>
        /// <param name="name">The name of the string resource.</param>
        /// <param name="culture">The <see cref="CultureInfo"/> to get the string for.</param>
        /// <returns>The resource string, or <c>null</c> if none was found.</returns>
        protected string GetStringSafely([NotNull] string name, CultureInfo culture)
        {
            var cacheKey = $"name={name}&culture={(culture ?? CultureInfo.CurrentUICulture).Name}";

            if (_missingManifestCache.ContainsKey(cacheKey))
            {
                return null;
            }

            try
            {
                return culture == null ? _resourceManager.GetString(name) : _resourceManager.GetString(name, culture);
            }
            catch (MissingManifestResourceException)
            {
                _missingManifestCache.TryAdd(cacheKey, null);
                return null;
            }
        }

        /// <summary>
        /// Returns an <see cref="IEnumerator{LocalizedString}"/> for all strings in the current culture.
        /// </summary>
        /// <returns>The <see cref="IEnumerator{LocalizedString}"/>.</returns>
        public virtual IEnumerator<LocalizedString> GetEnumerator() => GetEnumerator(CultureInfo.CurrentUICulture);

        IEnumerator IEnumerable.GetEnumerator() => GetEnumerator();

        /// <summary>
        /// Returns an <see cref="IEnumerator{LocalizedString}"/> for all strings in the specified culture.
        /// </summary>
        /// <param name="culture">The <see cref="CultureInfo"/> to get strings for.</param>
        /// <returns>The <see cref="IEnumerator{LocalizedString}"/>.</returns>
        protected IEnumerator<LocalizedString> GetEnumerator([NotNull] CultureInfo culture)
        {
            var resourceNames = GetResourceNamesFromCultureHierarchy(culture);

            foreach (var name in resourceNames)
            {
                var value = GetStringSafely(name, culture);
                yield return new LocalizedString(name, value ?? name, resourceNotFound: value == null);
            }
        }

        // Internal to allow testing
        internal static void ClearResourceNamesCache() => _resourceNamesCache.Clear();

        private IEnumerable<string> GetResourceNamesFromCultureHierarchy(CultureInfo startingCulture)
        {
            var currentCulture = startingCulture;
            var resourceNames = new HashSet<string>();

            while (true)
            {
                try
                {
                    var cultureResourceNames = GetResourceNamesForCulture(currentCulture);
                    foreach (var resourceName in cultureResourceNames)
                    {
                        resourceNames.Add(resourceName);
                    }
                }
                catch (MissingManifestResourceException) { }

                if (currentCulture == currentCulture.Parent)
                {
                    // currentCulture begat currentCulture, probably time to leave
                    break;
                }

                currentCulture = currentCulture.Parent;
            }

            return resourceNames;
        }

        private IList<string> GetResourceNamesForCulture(CultureInfo culture)
        {
            var resourceStreamName = _resourceBaseName;
            if (!string.IsNullOrEmpty(culture.Name))
            {
                resourceStreamName += "." + culture.Name;
            }
            resourceStreamName += ".resources";

            var cacheKey = $"assembly={_resourceAssemblyWrapper.FullName};resourceStreamName={resourceStreamName}";

<<<<<<< HEAD
            var cultureResourceNames = _resourceNamesCache.GetOrAdd(cacheKey, key =>
            {
                var names = new List<string>();
                using (var cultureResourceStream = _resourceAssemblyWrapper.GetManifestResourceStream(key))
                using (var resources = new ResourceReader(cultureResourceStream))
=======
            public CultureInfo CultureInfo { get; }

            public bool Equals(MissingManifestCacheKey other) =>
                string.Equals(Name, other.Name, StringComparison.Ordinal) && CultureInfo == other.CultureInfo;

            public override bool Equals(object obj)
            {
                var other = obj as MissingManifestCacheKey;

                if (other != null)
>>>>>>> 91b3ea45
                {
                    foreach (DictionaryEntry entry in resources)
                    {
                        var resourceName = (string)entry.Key;
                        names.Add(resourceName);
                    }
                }

                return names;
            });

<<<<<<< HEAD
            return cultureResourceNames;
=======
            public override int GetHashCode() => _hashCode;
>>>>>>> 91b3ea45
        }
    }
}<|MERGE_RESOLUTION|>--- conflicted
+++ resolved
@@ -187,24 +187,11 @@
 
             var cacheKey = $"assembly={_resourceAssemblyWrapper.FullName};resourceStreamName={resourceStreamName}";
 
-<<<<<<< HEAD
             var cultureResourceNames = _resourceNamesCache.GetOrAdd(cacheKey, key =>
             {
                 var names = new List<string>();
                 using (var cultureResourceStream = _resourceAssemblyWrapper.GetManifestResourceStream(key))
                 using (var resources = new ResourceReader(cultureResourceStream))
-=======
-            public CultureInfo CultureInfo { get; }
-
-            public bool Equals(MissingManifestCacheKey other) =>
-                string.Equals(Name, other.Name, StringComparison.Ordinal) && CultureInfo == other.CultureInfo;
-
-            public override bool Equals(object obj)
-            {
-                var other = obj as MissingManifestCacheKey;
-
-                if (other != null)
->>>>>>> 91b3ea45
                 {
                     foreach (DictionaryEntry entry in resources)
                     {
@@ -216,11 +203,7 @@
                 return names;
             });
 
-<<<<<<< HEAD
             return cultureResourceNames;
-=======
-            public override int GetHashCode() => _hashCode;
->>>>>>> 91b3ea45
         }
     }
 }